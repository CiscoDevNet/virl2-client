#
# This file is part of VIRL 2
# Copyright (c) 2019-2025, Cisco Systems, Inc.
# All rights reserved.
#
# Python bindings for the Cisco VIRL 2 Network Simulation Platform
#
# Licensed under the Apache License, Version 2.0 (the "License");
# you may not use this file except in compliance with the License.
# You may obtain a copy of the License at
#
#     http://www.apache.org/licenses/LICENSE-2.0
#
# Unless required by applicable law or agreed to in writing, software
# distributed under the License is distributed on an "AS IS" BASIS,
# WITHOUT WARRANTIES OR CONDITIONS OF ANY KIND, either express or implied.
# See the License for the specific language governing permissions and
# limitations under the License.
#

from __future__ import annotations

import logging
import time
import warnings
from typing import TYPE_CHECKING, Any

from virl2_client.exceptions import ControllerNotFound, LabRepositoryNotFound

from ..utils import _deprecated_argument, get_url_from_template

if TYPE_CHECKING:
    import httpx

_LOGGER = logging.getLogger(__name__)


class SystemManagement:
    _URL_TEMPLATES = {
        "maintenance_mode": "system/maintenance_mode",
        "compute_hosts": "system/compute_hosts",
        "notices": "system/notices",
        "external_connectors": "system/external_connectors",
        "web_session_timeout": "web_session_timeout",
        "host_configuration": "system/compute_hosts/configuration",
        "lab_repos": "lab_repos",
        "lab_repo": "lab_repos/{repo_id}",
        "lab_repos_refresh": "lab_repos/refresh",
    }

    def __init__(
        self,
        session: httpx.Client,
        auto_sync: bool = True,
        auto_sync_interval: float = 1.0,
    ):
        """
        Manage the underlying controller software and the host system where it runs.

        :param session: The httpx-based HTTP client for this session with the server.
        :param auto_sync: A boolean indicating whether auto synchronization is enabled.
        :param auto_sync_interval: The interval in seconds between auto
            synchronizations.
        """
        self._session = session
        self.auto_sync = auto_sync
        self.auto_sync_interval = auto_sync_interval
        self._last_sync_compute_host_time = 0.0
        self._last_sync_system_notice_time = 0.0
        self._last_sync_lab_repository_time = 0.0
        self._compute_hosts: dict[str, ComputeHost] = {}
        self._system_notices: dict[str, SystemNotice] = {}
        self._lab_repositories: dict[str, LabRepository] = {}
        self._maintenance_mode = False
        self._maintenance_notice: SystemNotice | None = None

    def _url_for(self, endpoint, **kwargs):
        """
        Generate the URL for a given API endpoint.

        :param endpoint: The desired endpoint.
        :param **kwargs: Keyword arguments used to format the URL.
        :returns: The formatted URL.
        """
        return get_url_from_template(endpoint, self._URL_TEMPLATES, kwargs)

    @property
    def compute_hosts(self) -> dict[str, ComputeHost]:
        """Return a dictionary of compute hosts."""
        self.sync_compute_hosts_if_outdated()
        return self._compute_hosts.copy()

    @property
    def controller(self) -> ComputeHost:
        """Return the controller

        :raises ControllerNotFound: If no controller has been found
            (should never be the case).
        :returns: The controller object.
        """
        self.sync_compute_hosts_if_outdated()
        for compute_host in self._compute_hosts.values():
            if compute_host.is_connector:
                return compute_host
        raise ControllerNotFound

    @property
    def system_notices(self) -> dict[str, SystemNotice]:
        """Return a dictionary of system notices."""
        self.sync_system_notices_if_outdated()
        return self._system_notices.copy()

    @property
    def lab_repositories(self) -> dict[str, LabRepository]:
        """Return a dictionary of lab repositories."""
        self.sync_lab_repositories_if_outdated()
        return self._lab_repositories.copy()

    @property
    def maintenance_mode(self) -> bool:
        """Return the maintenance mode status."""
        self.sync_system_notices_if_outdated()
        return self._maintenance_mode

    @maintenance_mode.setter
    def maintenance_mode(self, value: bool) -> None:
        """Set the maintenance mode status."""
        url = self._url_for("maintenance_mode")
        self._session.patch(url, json={"maintenance_mode": value})
        self._maintenance_mode = value

    @property
    def maintenance_notice(self) -> SystemNotice | None:
        """Return the current maintenance notice."""
        self.sync_system_notices_if_outdated()
        return self._maintenance_notice

    @maintenance_notice.setter
    def maintenance_notice(self, notice: SystemNotice | None) -> None:
        """Set the maintenance notice."""
        url = self._url_for("maintenance_mode")
        notice_id = None if notice is None else notice.id
        result: dict = self._session.patch(url, json={"notice": notice_id}).json()
        resolved = result["resolved_notice"]
        if resolved is None:
            notice = None
        else:
            notice = self._system_notices.get(resolved["id"])
        if notice is not None and resolved is not None:
            notice._update(resolved, push_to_server=False)
        self._maintenance_notice = notice

    def sync_compute_hosts_if_outdated(self) -> None:
        """Synchronize compute hosts if they are outdated."""
        timestamp = time.time()
        if (
            self.auto_sync
            and timestamp - self._last_sync_compute_host_time > self.auto_sync_interval
        ):
            self.sync_compute_hosts()

    def sync_system_notices_if_outdated(self) -> None:
        """Synchronize system notices if they are outdated."""
        timestamp = time.time()
        if (
            self.auto_sync
            and timestamp - self._last_sync_system_notice_time > self.auto_sync_interval
        ):
            self.sync_system_notices()

    def sync_lab_repositories_if_outdated(self) -> None:
        """Synchronize lab repositories if they are outdated."""
        timestamp = time.time()
        if (
            self.auto_sync
            and timestamp - self._last_sync_lab_repository_time
            > self.auto_sync_interval
        ):
            self.sync_lab_repositories()

    def sync_compute_hosts(self) -> None:
        """Synchronize compute hosts from the server."""
        url = self._url_for("compute_hosts")
        compute_hosts = self._session.get(url).json()
        compute_host_ids = []

        for compute_host in compute_hosts:
            compute_id = compute_host.pop("id")
            compute_host["compute_id"] = compute_id
            if compute_id in self._compute_hosts:
                self._compute_hosts[compute_id]._update(
                    compute_host, push_to_server=False
                )
            else:
                compute_host["node_counts"] = compute_host.get("node_counts", {})
                self.add_compute_host_local(**compute_host)
            compute_host_ids.append(compute_id)

<<<<<<< HEAD
        for compute_id in list(self._compute_hosts):
=======
        for compute_id in tuple(self._compute_hosts):
>>>>>>> 292a02fa
            if compute_id not in compute_host_ids:
                self._compute_hosts.pop(compute_id)
        self._last_sync_compute_host_time = time.time()

    def sync_system_notices(self) -> None:
        """Synchronize system notices from the server."""
        url = self._url_for("notices")
        system_notices = self._session.get(url).json()
        system_notice_ids = []

        for system_notice in system_notices:
            notice_id = system_notice.get("id")
            if notice_id in self._system_notices:
                self._system_notices[notice_id]._update(
                    system_notice, push_to_server=False
                )
            else:
                self.add_system_notice_local(**system_notice)
            system_notice_ids.append(notice_id)

<<<<<<< HEAD
        for notice_id in list(self._system_notices):
=======
        for notice_id in tuple(self._system_notices):
>>>>>>> 292a02fa
            if notice_id not in system_notice_ids:
                self._system_notices.pop(notice_id)

        url = self._url_for("maintenance_mode")
        maintenance = self._session.get(url).json()
        self._maintenance_mode = maintenance["maintenance_mode"]
        notice_id = maintenance["notice"]
        if notice_id is None:
            self._maintenance_notice = None
        else:
            self._maintenance_notice = self._system_notices.get(notice_id)
        self._last_sync_system_notice_time = time.time()

    def sync_lab_repositories(self) -> None:
        """Synchronize lab repositories from the server."""
        url = self._url_for("lab_repos")
        lab_repositories = self._session.get(url).json()
        lab_repository_ids = []

        for lab_repository in lab_repositories:
            repo_id = lab_repository.get("id")
            if repo_id in self._lab_repositories:
                self._lab_repositories[repo_id]._update(
                    lab_repository, push_to_server=False
                )
            else:
                self.add_lab_repository_local(**lab_repository)
            lab_repository_ids.append(repo_id)

        for repo_id in list(self._lab_repositories):
            if repo_id not in lab_repository_ids:
                self._lab_repositories.pop(repo_id)
        self._last_sync_lab_repository_time = time.time()

    def get_external_connectors(self, sync: bool | None = None) -> list[dict[str, str]]:
        """
        Get the list of external connectors present on the controller.
        Device names or tags are used as External Connector nodes' configuration.

        :param sync: Admin only. A boolean indicating whether to refresh the cached list
            from host state. If sync is False, the state is retrieved;
            if True, configuration is applied back into the controller host.
        :returns: A list of objects with the device name and label.
        """
        url = self._url_for("external_connectors")
        if sync is None:
            return self._session.get(url).json()
        else:
            data = {"push_configured_state": sync}
            return self._session.put(url, json=data).json()

    def update_external_connector(
        self, connector_id: str, data: dict[str, Any]
    ) -> dict[str, Any]:
        """
        Update an external connector.

        :param connector_id: The ID of the connector to update.
        :param data: The data to update.
        :returns: The updated data.
        """
        url = f"{self._url_for('external_connector')}/{connector_id}"
        return self._session.patch(url, json=data).json()

    def delete_external_connector(self, connector_id: str) -> None:
        """
        Delete an external connector.

        :param connector_id: The ID of the connector to delete.
        """
        url = f"{self._url_for('external_connector')}/{connector_id}"
        self._session.delete(url)

    def get_web_session_timeout(self) -> int:
        """
        Get the web session timeout in seconds.

        :returns: The web session timeout.
        """
        url = self._url_for("web_session_timeout")
        return self._session.get(url).json()

    def set_web_session_timeout(self, timeout: int) -> str:
        """
        Set the web session timeout in seconds.

        :param timeout: The timeout value in seconds.
        :returns: 'OK'
        """
        url = f"{self._url_for('web_session_timeout')}/{timeout}"
        return self._session.patch(url).json()

    def get_new_compute_host_state(self) -> str:
        """
        Get the admission state of the new compute host.

        :returns: The admission state of the new compute host.
        """
        url = self._url_for("host_configuration")
        return self._session.get(url).json()["admission_state"]

    def set_new_compute_host_state(self, admission_state: str) -> str:
        """
        Set the admission state of the new compute host.

        :param admission_state: The admission state to set.
        :returns: The updated admission state.
        """
        url = self._url_for("host_configuration")
        return self._session.patch(
            url, json={"admission_state": admission_state}
        ).json()["admission_state"]

    def add_compute_host_local(
        self,
        compute_id: str,
        hostname: str,
        server_address: str,
        is_connector: bool,
        is_simulator: bool,
        is_connected: bool,
        is_synced: bool,
        admission_state: str,
        node_counts: dict[str, int],
        nodes: list[str] | None = None,
    ) -> ComputeHost:
        """
        Add a compute host locally.

        :param compute_id: The ID of the compute host.
        :param hostname: The hostname of the compute host.
        :param server_address: The server address of the compute host.
        :param is_connector: A boolean indicating if the compute host is a connector.
        :param is_simulator: A boolean indicating if the compute host is a simulator.
        :param is_connected: A boolean indicating if the compute host is connected.
        :param is_synced: A boolean indicating if the compute host is synced.
        :param admission_state: The admission state of the compute host.
        :param node_counts: Count of deployed and running nodes and orphans.
        :param nodes: A list of node IDs associated with the compute host.
        :returns: The added compute host.
        """
        new_compute_host = ComputeHost(
            self,
            compute_id,
            hostname,
            server_address,
            is_connector,
            is_simulator,
            is_connected,
            is_synced,
            admission_state,
            node_counts,
            nodes,
        )
        self._compute_hosts[compute_id] = new_compute_host
        return new_compute_host

    def add_system_notice_local(
        self,
        id: str,
        level: str,
        label: str,
        content: str,
        enabled: bool,
        acknowledged: dict[str, bool],
        groups: list[str] | None = None,
    ) -> SystemNotice:
        """
        Add a system notice locally.

        :param id: The unique identifier of the system notice.
        :param level: The level of the system notice.
        :param label: The label or title of the system notice.
        :param content: The content or description of the system notice.
        :param enabled: A flag indicating whether the system notice is enabled or not.
        :param acknowledged: A dictionary mapping user IDs to their acknowledgment
            status.
        :param groups: A list of group names to associate with the system notice.
            (Optional)
        :returns: The newly created system notice object.
        """
        new_system_notice = SystemNotice(
            self,
            id,
            level,
            label,
            content,
            enabled,
            acknowledged,
            groups,
        )
        self._system_notices[id] = new_system_notice
        return new_system_notice

    def get_lab_repositories(self) -> list[dict[str, Any]]:
        """
        Get the list of configured lab repositories.

        :returns: A list of lab repository objects.
        """
        url = self._url_for("lab_repos")
        return self._session.get(url).json()

    def add_lab_repository(self, url: str, name: str, folder: str) -> dict[str, Any]:
        """
        Add a lab repository.

        :param url: The URL of the lab repository.
        :param name: The name of the lab repository.
        :param folder: The folder name for the lab repository.
        :returns: The created lab repository data.
        """
        repo_url = self._url_for("lab_repos")
        data = {"url": url, "name": name, "folder": folder}
        result = self._session.post(repo_url, json=data).json()

        # Add to local storage
        self.add_lab_repository_local(**result)
        return result

    def refresh_lab_repositories(self) -> dict[str, dict[str, Any]]:
        """
        Performs a git pull on each configured lab repository and returns the result.

        :returns: A dictionary containing the refresh status for each repository.
        """
        url = self._url_for("lab_repos_refresh")
        return self._session.put(url).json()

    def delete_lab_repository(self, repo_id: str) -> None:
        """
        Delete the specified lab repository.

        :param repo_id: The ID of the lab repository to delete.
        """
        url = self._url_for("lab_repo", repo_id=repo_id)
        self._session.delete(url)

        # Remove from local storage
        if repo_id in self._lab_repositories:
            self._lab_repositories.pop(repo_id)

    def add_lab_repository_local(
        self,
        id: str,
        url: str,
        name: str,
        folder: str,
    ) -> "LabRepository":
        """
        Add a lab repository locally.

        :param id: The unique identifier of the lab repository.
        :param url: The URL of the lab repository.
        :param name: The name of the lab repository.
        :param folder: The folder name for the lab repository.
        :returns: The newly created lab repository object.
        """
        new_lab_repository = LabRepository(
            self,
            id,
            url,
            name,
            folder,
        )
        self._lab_repositories[id] = new_lab_repository
        return new_lab_repository

    def get_lab_repository_by_id(self, repo_id: str) -> "LabRepository":
        """
        Get a lab repository by its ID.

        :param repo_id: The ID of the lab repository.
        :returns: The lab repository with the specified ID.
        :raises LabRepositoryNotFound: If no lab repository with the specified ID is found.
        """
        self.sync_lab_repositories_if_outdated()
        if repo_id not in self._lab_repositories:
            raise LabRepositoryNotFound(repo_id)
        return self._lab_repositories[repo_id]

    def get_lab_repository_by_name(self, name: str) -> "LabRepository":
        """
        Get a lab repository by its name.

        :param name: The name of the lab repository.
        :returns: The lab repository with the specified name.
        :raises LabRepositoryNotFound: If no lab repository with the specified name is found.
        """
        self.sync_lab_repositories_if_outdated()
        for repo in self._lab_repositories.values():
            if repo.name == name:
                return repo
        raise LabRepositoryNotFound(name)


class ComputeHost:
    _URL_TEMPLATES = {"compute_host": "system/compute_hosts/{compute_id}"}

    def __init__(
        self,
        system: SystemManagement,
        compute_id: str,
        hostname: str,
        server_address: str,
        is_connector: bool,
        is_simulator: bool,
        is_connected: bool,
        is_synced: bool,
        admission_state: str,
        node_counts: dict[str, int],
        nodes: list[str] | None = None,
    ):
        """
        A compute host, which hosts some of the nodes of the simulation.

        :param system: The SystemManagement instance.
        :param compute_id: The ID of the compute host.
        :param hostname: The hostname of the compute host.
        :param server_address: The server address of the compute host.
        :param is_connector: Whether the compute host is a connector.
        :param is_simulator: Whether the compute host is a simulator.
        :param is_connected: Whether the compute host is connected.
        :param is_synced: Whether the compute host is synced.
        :param admission_state: The admission state of the compute host.
        :param node_counts: The counts of deployed and running nodes and orphans.
        :param nodes: DEPRECATED: replaced by node_counts.
            The list of node IDs associated with the compute host.
        """
        self._system = system
        self._session: httpx.Client = system._session
        self._compute_id = compute_id
        self._hostname = hostname
        self._server_address = server_address
        self._is_connector = is_connector
        self._is_simulator = is_simulator
        self._is_connected = is_connected
        self._is_synced = is_synced
        self._admission_state = admission_state
        self._node_counts = node_counts
        self._nodes = nodes if nodes is not None else []

    def __str__(self):
        return f"Compute host: {self._hostname}"

    def _url_for(self, endpoint, **kwargs) -> str:
        """
        Generate the URL for a given API endpoint.

        :param endpoint: The desired endpoint.
        :param **kwargs: Keyword arguments used to format the URL.
        :returns: The formatted URL.
        """
        kwargs["compute_id"] = self._compute_id
        return get_url_from_template(endpoint, self._URL_TEMPLATES, kwargs)

    @property
    def compute_id(self) -> str:
        """Return the ID of the compute host."""
        return self._compute_id

    @property
    def hostname(self) -> str:
        """Return the hostname of the compute host."""
        self._system.sync_compute_hosts_if_outdated()
        return self._hostname

    @property
    def server_address(self) -> str:
        """Return the server address of the compute host."""
        self._system.sync_compute_hosts_if_outdated()
        return self._server_address

    @property
    def is_connector(self) -> bool:
        """Return whether the compute host is a connector."""
        return self._is_connector

    @property
    def is_simulator(self) -> bool:
        """Return whether the compute host is a simulator."""
        return self._is_simulator

    @property
    def is_connected(self) -> bool:
        """Return whether the compute host is connected."""
        self._system.sync_compute_hosts_if_outdated()
        return self._is_connected

    @property
    def is_synced(self) -> bool:
        """Return whether the compute host is synced."""
        self._system.sync_compute_hosts_if_outdated()
        return self._is_synced

    @property
    def node_counts(self) -> dict[str, int]:
        """Return the counts of deployed and running nodes and orphans."""
        self._system.sync_compute_hosts_if_outdated()
        return self._node_counts

    @property
    def nodes(self) -> list[str]:
        """Return the list of nodes associated with the compute host."""
        warnings.warn(
            "'ComputeHost.nodes' is deprecated. Use 'ComputeHost.node_counts' or "
            "'ClientLibrary.get_diagnostics(DiagnosticsCategory.COMPUTES)' instead.",
        )
        self._system.sync_compute_hosts_if_outdated()
        return self._nodes

    @property
    def admission_state(self) -> str:
        """Return the admission state of the compute host."""
        self._system.sync_compute_hosts_if_outdated()
        return self._admission_state

    @admission_state.setter
    def admission_state(self, value: str) -> None:
        """Set the admission state of the compute host."""
        self._set_compute_host_property("admission_state", value)
        self._admission_state = value

    def remove(self) -> None:
        """Remove the compute host."""
        _LOGGER.info(f"Removing compute host {self}")
        url = self._url_for("compute_host")
        self._session.delete(url)

    def update(self, host_data: dict[str, Any], push_to_server=None) -> None:
        """
        Update the compute host with the given data.

        :param host_data: The data to update the compute host.
        :param push_to_server: DEPRECATED: Was only used by internal methods
            and should otherwise always be True.
        """
        _deprecated_argument(self.update, push_to_server, "push_to_server")
        self._update(host_data, push_to_server=True)

    def _update(self, host_data: dict[str, Any], push_to_server: bool = True) -> None:
        """
        Update the compute host with the given data.

        :param host_data: The data to update the compute host.
        :param push_to_server: Whether to push the changes to the server.
        """
        if push_to_server:
            self._set_compute_host_properties(host_data)
            return

        for key, value in host_data.items():
            setattr(self, f"_{key}", value)

    def _set_compute_host_property(self, key: str, val: Any) -> None:
        """
        Set a specific property of the compute host.

        :param key: The property key.
        :param val: The new value for the property.
        """
        _LOGGER.debug(f"Setting compute host property {self} {key}: {val}")
        self._set_compute_host_properties({key: val})

    def _set_compute_host_properties(self, host_data: dict[str, Any]) -> None:
        """
        Set multiple properties of the compute host.

        :param host_data: The data to set as properties of the compute host.
        """
        url = self._url_for("compute_host")
        new_data = self._session.patch(url, json=host_data).json()
        self._update(new_data, push_to_server=False)


class SystemNotice:
    _URL_TEMPLATES = {"notice": "system/notices/{notice_id}"}

    def __init__(
        self,
        system: SystemManagement,
        id: str,
        level: str,
        label: str,
        content: str,
        enabled: bool,
        acknowledged: dict[str, bool],
        groups: list[str] | None = None,
    ):
        """
        A system notice, which notifies users of maintenance or other events.

        :param system: The SystemManagement instance.
        :param id: The ID of the system notice.
        :param level: The level of the system notice.
        :param label: The label of the system notice.
        :param content: The content of the system notice.
        :param enabled: Whether the system notice is enabled.
        :param acknowledged: The acknowledgement status of the system notice.
        :param groups: The groups associated with the system notice.
        """
        self._system = system
        self._session: httpx.Client = system._session
        self._id = id
        self._level = level
        self._label = label
        self._content = content
        self._enabled = enabled
        self._acknowledged = acknowledged
        self._groups = groups

    def _url_for(self, endpoint, **kwargs) -> str:
        """
        Generate the URL for a given API endpoint.

        :param endpoint: The desired endpoint.
        :param **kwargs: Keyword arguments used to format the URL.
        :returns: The formatted URL.
        """
        kwargs["notice_id"] = self._id
        return get_url_from_template(endpoint, self._URL_TEMPLATES, kwargs)

    @property
    def id(self) -> str:
        """Return the ID of the system notice."""
        return self._id

    @property
    def level(self) -> str:
        """Return the level of the system notice."""
        self._system.sync_system_notices_if_outdated()
        return self._level

    @property
    def label(self) -> str:
        """Return the label of the system notice."""
        self._system.sync_system_notices_if_outdated()
        return self._label

    @property
    def content(self) -> str:
        """Return the content of the system notice."""
        self._system.sync_system_notices_if_outdated()
        return self._content

    @property
    def enabled(self) -> bool:
        """Return whether the system notice is enabled."""
        self._system.sync_system_notices_if_outdated()
        return self._enabled

    @property
    def acknowledged(self) -> dict[str, bool]:
        """Return the acknowledgement status of the system notice."""
        self._system.sync_system_notices_if_outdated()
        return self._acknowledged

    @property
    def groups(self) -> list[str] | None:
        """Return the groups associated with the system notice."""
        self._system.sync_system_notices_if_outdated()
        return self._groups

    def remove(self) -> None:
        """Remove the system notice."""
        _LOGGER.info(f"Removing system notice {self}")
        url = self._url_for("notice")
        self._session.delete(url)

    def update(self, notice_data: dict[str, Any], push_to_server=None) -> None:
        """
        Update the system notice with the given data.

        :param notice_data: The data to update the system notice with.
        :param push_to_server: DEPRECATED: Was only used by internal methods
            and should otherwise always be True.
        """
        _deprecated_argument(self.update, push_to_server, "push_to_server")
        self._update(notice_data, push_to_server=True)

    def _update(self, notice_data: dict[str, Any], push_to_server: bool = True) -> None:
        """
        Update the system notice with the given data.

        :param notice_data: The data to update the system notice with.
        :param push_to_server: Whether to push the changes to the server.
        """
        if push_to_server:
            self._set_notice_properties(notice_data)
            return

        for key, value in notice_data.items():
            setattr(self, f"_{key}", value)

    def _set_notice_property(self, key: str, val: Any) -> None:
        """
        Set a specific property of the system notice.

        :param key: The property key.
        :param val: The new value for the property.
        """
        _LOGGER.debug(f"Setting system notice property {self} {key}: {val}")
        self._set_notice_properties({key: val})

    def _set_notice_properties(self, notice_data: dict[str, Any]) -> None:
        """
        Set multiple properties of the system notice.

        :param notice_data: The data to set as properties of the system notice.
        """
        url = self._url_for("notice")
        new_data = self._session.patch(url, json=notice_data).json()
        self._update(new_data, push_to_server=False)


class LabRepository:
    _URL_TEMPLATES = {"lab_repo": "lab_repos/{repo_id}"}

    def __init__(
        self,
        system: SystemManagement,
        id: str,
        url: str,
        name: str,
        folder: str,
    ):
        """
        A lab repository, which provides access to lab templates and resources.

        :param system: The SystemManagement instance.
        :param id: The ID of the lab repository.
        :param url: The URL of the lab repository.
        :param name: The name of the lab repository.
        :param folder: The folder name for the lab repository.
        """
        self._system = system
        self._session: httpx.Client = system._session
        self._id = id
        self._url = url
        self._name = name
        self._folder = folder

    def __str__(self):
        return f"Lab repository: {self._name}"

    def _url_for(self, endpoint, **kwargs) -> str:
        """
        Generate the URL for a given API endpoint.

        :param endpoint: The desired endpoint.
        :param **kwargs: Keyword arguments used to format the URL.
        :returns: The formatted URL.
        """
        kwargs["repo_id"] = self._id
        return get_url_from_template(endpoint, self._URL_TEMPLATES, kwargs)

    @property
    def id(self) -> str:
        """Return the ID of the lab repository."""
        return self._id

    @property
    def url(self) -> str:
        """Return the URL of the lab repository."""
        self._system.sync_lab_repositories_if_outdated()
        return self._url

    @property
    def name(self) -> str:
        """Return the name of the lab repository."""
        self._system.sync_lab_repositories_if_outdated()
        return self._name

    @property
    def folder(self) -> str:
        """Return the folder name of the lab repository."""
        self._system.sync_lab_repositories_if_outdated()
        return self._folder

    def remove(self) -> None:
        """Remove the lab repository."""
        _LOGGER.info(f"Removing lab repository {self}")
        url = self._url_for("lab_repo")
        self._session.delete(url)

    def update(self, repo_data: dict[str, Any], push_to_server=None) -> None:
        """
        Update the lab repository with the given data.

        :param repo_data: The data to update the lab repository with.
        :param push_to_server: DEPRECATED: Was only used by internal methods
            and should otherwise always be True.
        """
        _deprecated_argument(self.update, push_to_server, "push_to_server")
        self._update(repo_data, push_to_server=True)

    def _update(self, repo_data: dict[str, Any], push_to_server: bool = True) -> None:
        """
        Update the lab repository with the given data.

        :param repo_data: The data to update the lab repository with.
        :param push_to_server: Whether to push the changes to the server.
        """
        if push_to_server:
            self._set_repo_properties(repo_data)
            return

        for key, value in repo_data.items():
            setattr(self, f"_{key}", value)

    def _set_repo_property(self, key: str, val: Any) -> None:
        """
        Set a specific property of the lab repository.

        :param key: The property key.
        :param val: The new value for the property.
        """
        _LOGGER.debug(f"Setting lab repository property {self} {key}: {val}")
        self._set_repo_properties({key: val})

    def _set_repo_properties(self, repo_data: dict[str, Any]) -> None:
        """
        Set multiple properties of the lab repository.

        :param repo_data: The data to set as properties of the lab repository.
        """
        url = self._url_for("lab_repo")
        new_data = self._session.patch(url, json=repo_data).json()
        self._update(new_data, push_to_server=False)<|MERGE_RESOLUTION|>--- conflicted
+++ resolved
@@ -196,11 +196,7 @@
                 self.add_compute_host_local(**compute_host)
             compute_host_ids.append(compute_id)
 
-<<<<<<< HEAD
-        for compute_id in list(self._compute_hosts):
-=======
         for compute_id in tuple(self._compute_hosts):
->>>>>>> 292a02fa
             if compute_id not in compute_host_ids:
                 self._compute_hosts.pop(compute_id)
         self._last_sync_compute_host_time = time.time()
@@ -221,11 +217,7 @@
                 self.add_system_notice_local(**system_notice)
             system_notice_ids.append(notice_id)
 
-<<<<<<< HEAD
-        for notice_id in list(self._system_notices):
-=======
         for notice_id in tuple(self._system_notices):
->>>>>>> 292a02fa
             if notice_id not in system_notice_ids:
                 self._system_notices.pop(notice_id)
 
