--- conflicted
+++ resolved
@@ -99,11 +99,7 @@
                 self._add_resource_pool_local(**res_pool)
             res_pool_ids.append(pool_id)
         # remove all local pools that don't exist on remove
-<<<<<<< HEAD
-        for local_res_pool_id in list(self._resource_pools):
-=======
         for local_res_pool_id in tuple(self._resource_pools):
->>>>>>> 292a02fa
             if local_res_pool_id not in res_pool_ids:
                 self._resource_pools.pop(local_res_pool_id)
         self._last_sync_resource_pool_time = time.time()
