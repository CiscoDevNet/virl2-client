[tool.poetry]
name = "virl2_client"
<<<<<<< HEAD
version = "2.7.0"
=======
version = "2.7.1"
>>>>>>> d4010524
description = "VIRL2 Client Library"
authors = ["Simon Knight <simknigh@cisco.com>", "Ralph Schmieder <rschmied@cisco.com>"]
license = "Apache-2.0"
readme = "README.md"
homepage = "https://github.com/ciscodevnet/virl2-client"
repository = "https://github.com/ciscodevnet/virl2-client"
include = ["examples/*"]
exclude = ["tests/**/*"]

classifiers = [
    "Development Status :: 4 - Beta",
    "Environment :: Console",
    "License :: OSI Approved :: Apache Software License",
    "Operating System :: OS Independent",
    "Programming Language :: Python :: 3.8",
    "Topic :: System :: Networking",
]

[tool.poetry.dependencies]
python = "^3.8.1"
httpx = "^0.26.0"

# https://github.com/python-poetry/poetry/pull/606 -- no support for optional dev-deps
# optional package for events
aiohttp = {version = "^3.8", optional = true}

# optional pyATS package
# (this pulls in a lot more dependencies)
# it does not pull in genie, need to specify extras=["full"] for pyATS.
pyats = {version = "^24", optional = true}

# optional packages for documentation build
sphinx_rtd_theme = {version="^1", optional = true}
sphinx =  {version="^7", optional = true}

[tool.poetry.group.dev.dependencies]
flake8 = "^7"
pre-commit = "^3"
# https://github.com/pytest-dev/pytest-asyncio/issues/737
pytest = "<8"
respx = "^0.20.0"

[tool.poetry.extras]
events = ["aiohttp"]
pyats = ["pyats"]
docs = ["sphinx", "sphinx_rtd_theme"]

[build-system]
requires = ["poetry-core"]
build-backend = "poetry.core.masonry.api"<|MERGE_RESOLUTION|>--- conflicted
+++ resolved
@@ -1,10 +1,6 @@
 [tool.poetry]
 name = "virl2_client"
-<<<<<<< HEAD
-version = "2.7.0"
-=======
 version = "2.7.1"
->>>>>>> d4010524
 description = "VIRL2 Client Library"
 authors = ["Simon Knight <simknigh@cisco.com>", "Ralph Schmieder <rschmied@cisco.com>"]
 license = "Apache-2.0"
