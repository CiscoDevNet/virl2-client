#
# This file is part of VIRL 2
# Copyright (c) 2019-2024, Cisco Systems, Inc.
# All rights reserved.
#
# Python bindings for the Cisco VIRL 2 Network Simulation Platform
#
# Licensed under the Apache License, Version 2.0 (the "License");
# you may not use this file except in compliance with the License.
# You may obtain a copy of the License at
#
#     http://www.apache.org/licenses/LICENSE-2.0
#
# Unless required by applicable law or agreed to in writing, software
# distributed under the License is distributed on an "AS IS" BASIS,
# WITHOUT WARRANTIES OR CONDITIONS OF ANY KIND, either express or implied.
# See the License for the specific language governing permissions and
# limitations under the License.
#
from __future__ import annotations

import contextlib
import pathlib
from io import BufferedReader
from unittest.mock import ANY, MagicMock

import pytest

from virl2_client.exceptions import InvalidImageFile
from virl2_client.models.node_image_definitions import NodeImageDefinitions

WRONG_FORMAT_LIST = [
    "",
    ".",
    "file",
    ".text",
    ".qcow2",
    "qcow.",
    "qcow2",
    "qcow",
    ".qcow.",
    ".file.",
    "file.qcow.",
]
NOT_SUPPORTED_LIST = [
    " . ",
    "file.txt",
    "file.qcw",
    "file.qcow3",
    "file.qcow22",
    "file. qcow",
    "file.qcow2 2",
    "file.qcow ",
    "file.qcow.tar.gz",
]
EXPECTED_PASS_LIST = [
    "file.qcow",
    "file.tar.gz.qcow",
    "file.qcow.qcow",
    "qcow2.qcow2.qcow2",
    ".file.qcow",
    "file.iol",
    "qcow.iol",
]


# This fixture is not meant to be used in tests - rather, it's here to easily manually
# update files when the expected_pass_list is changed. Just change autouse to True,
# then locally run test_image_upload_file, and this will generate all the files
# in the expected_pass_list into test_data.
@pytest.fixture
def create_test_files(change_test_dir):
    for file_path in EXPECTED_PASS_LIST:
        path = pathlib.Path("test_data") / file_path
        path.write_text("test")


@contextlib.contextmanager
def windows_path(path: str):
    if "\\" in path:
        orig = pathlib.Path
        pathlib.Path = pathlib.PureWindowsPath
        try:
            yield
        finally:
            pathlib.Path = orig
    else:
        yield path


@pytest.mark.parametrize(
    "test_path",
    [
        pytest.param(""),
        pytest.param("/"),
        pytest.param("./"),
        pytest.param("./../"),
        pytest.param("test/test/"),
        pytest.param("/test/test/"),
        pytest.param("\\"),
        pytest.param("..\\..\\"),
        pytest.param("\\test\\"),
        pytest.param("test_data/"),
    ],
)
@pytest.mark.parametrize(
    "rename",
    [
        pytest.param(None),
        pytest.param("renamed.qcow"),
        pytest.param("renamed.qcow2"),
        pytest.param("renamed"),
    ],
)
@pytest.mark.parametrize(
    "test_string, message",
    [pytest.param(test_str, "wrong format") for test_str in WRONG_FORMAT_LIST]
    + [pytest.param(test_str, "not supported") for test_str in NOT_SUPPORTED_LIST]
    + [pytest.param(test_str, "") for test_str in EXPECTED_PASS_LIST],
)
<<<<<<< HEAD
def test_image_upload_file(usage: str, test_string: str, message: str, test_path: str):
    session = MagicMock()
    nid = NodeImageDefinitions(session)
    rename = None
=======
def test_image_upload_file(
    change_test_dir,
    test_path: str,
    rename: str,
    test_string: str,
    message: str,
):
    session = MagicMock()
    session.post = MagicMock()
    nid = NodeImageDefinitions(session)
>>>>>>> a4e2fd53
    filename = test_path + test_string

    if message in ("wrong format", "not supported"):
        with pytest.raises(InvalidImageFile, match=message):
            with windows_path(filename):
                nid.upload_image_file(filename, rename)

    elif test_path == "test_data/":
        with windows_path(filename):
            nid.upload_image_file(filename, rename)
        name = rename or test_string
        files = {"field0": (name, ANY)}
        headers = {"X-Original-File-Name": name}
        session.post.assert_called_with("images/upload", files=files, headers=headers)
        file = session.post.call_args.kwargs["files"]["field0"][1]
        assert isinstance(file, BufferedReader)
        assert pathlib.Path(file.name).resolve() == pathlib.Path(filename).resolve()
        file.close()

    else:
        with pytest.raises(FileNotFoundError):
            with windows_path(filename):
                nid.upload_image_file(filename, rename)<|MERGE_RESOLUTION|>--- conflicted
+++ resolved
@@ -100,41 +100,19 @@
         pytest.param("\\"),
         pytest.param("..\\..\\"),
         pytest.param("\\test\\"),
-        pytest.param("test_data/"),
     ],
 )
-@pytest.mark.parametrize(
-    "rename",
-    [
-        pytest.param(None),
-        pytest.param("renamed.qcow"),
-        pytest.param("renamed.qcow2"),
-        pytest.param("renamed"),
-    ],
-)
+@pytest.mark.parametrize("usage", [pytest.param("name"), pytest.param("rename")])
 @pytest.mark.parametrize(
     "test_string, message",
     [pytest.param(test_str, "wrong format") for test_str in WRONG_FORMAT_LIST]
     + [pytest.param(test_str, "not supported") for test_str in NOT_SUPPORTED_LIST]
     + [pytest.param(test_str, "") for test_str in EXPECTED_PASS_LIST],
 )
-<<<<<<< HEAD
 def test_image_upload_file(usage: str, test_string: str, message: str, test_path: str):
     session = MagicMock()
     nid = NodeImageDefinitions(session)
     rename = None
-=======
-def test_image_upload_file(
-    change_test_dir,
-    test_path: str,
-    rename: str,
-    test_string: str,
-    message: str,
-):
-    session = MagicMock()
-    session.post = MagicMock()
-    nid = NodeImageDefinitions(session)
->>>>>>> a4e2fd53
     filename = test_path + test_string
 
     if message in ("wrong format", "not supported"):
