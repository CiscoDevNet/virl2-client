--- conflicted
+++ resolved
@@ -1,10 +1,6 @@
 [tool.poetry]
 name = "virl2_client"
-<<<<<<< HEAD
 version = "2.4.1"
-=======
-version = "2.4.1-dev0"
->>>>>>> 21536eca
 description = "VIRL2 Client Library"
 authors = ["Simon Knight <simknigh@cisco.com>", "Ralph Schmieder <rschmied@cisco.com>"]
 license = "Apache-2.0"
