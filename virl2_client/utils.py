--- conflicted
+++ resolved
@@ -24,11 +24,7 @@
 from collections.abc import Callable
 from contextlib import nullcontext
 from functools import wraps
-<<<<<<< HEAD
-from typing import TYPE_CHECKING, Any, Type, cast
-=======
 from typing import TYPE_CHECKING, Any, Type, TypeVar, cast
->>>>>>> 17311dc0
 
 import httpx
 
@@ -47,11 +43,8 @@
     from .models import Annotation, Interface, Lab, Link, Node, SmartAnnotation
 
     Element = Lab | Node | Interface | Link | Annotation | SmartAnnotation
-<<<<<<< HEAD
-=======
 
 TCallable = TypeVar("TCallable", bound=Callable)
->>>>>>> 17311dc0
 
 
 class _Sentinel:
