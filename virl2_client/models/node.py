#
#
# This file is part of VIRL 2
# Copyright (c) 2019-2025, Cisco Systems, Inc.
# All rights reserved.
#
# Python bindings for the Cisco VIRL 2 Network Simulation Platform
#
# Licensed under the Apache License, Version 2.0 (the "License");
# you may not use this file except in compliance with the License.
# You may obtain a copy of the License at
#
#     http://www.apache.org/licenses/LICENSE-2.0
#
# Unless required by applicable law or agreed to in writing, software
# distributed under the License is distributed on an "AS IS" BASIS,
# WITHOUT WARRANTIES OR CONDITIONS OF ANY KIND, either express or implied.
# See the License for the specific language governing permissions and
# limitations under the License.
#

from __future__ import annotations

import logging
import time
import warnings
from copy import deepcopy
from typing import TYPE_CHECKING, Any

from ..exceptions import InterfaceNotFound, SmartAnnotationNotFound
from ..utils import _deprecated_argument, check_stale, get_url_from_template, locked
from ..utils import property_s as property

if TYPE_CHECKING:
    import httpx

    from .interface import Interface
    from .lab import Lab
    from .link import Link
    from .smart_annotation import SmartAnnotation

_LOGGER = logging.getLogger(__name__)


class Node:
    _URL_TEMPLATES = {
        "node": "{lab}/nodes/{id}?{CONFIG_MODE}",
        "state": "{lab}/nodes/{id}/state",
        "check_if_converged": "{lab}/nodes/{id}/check_if_converged",
        "start": "{lab}/nodes/{id}/state/start",
        "stop": "{lab}/nodes/{id}/state/stop",
        "wipe_disks": "{lab}/nodes/{id}/wipe_disks",
        "clone_image": "{lab}/nodes/{id}/clone_image",
        "extract_configuration": "{lab}/nodes/{id}/extract_configuration",
        "console_log": "{lab}/nodes/{id}/consoles/{console_id}/log",
        "console_log_lines": "{lab}/nodes/{id}/consoles/{console_id}/log?lines={lines}",
        "console_key": "{lab}/nodes/{id}/keys/console",
        "vnc_key": "{lab}/nodes/{id}/keys/vnc",
        "layer3_addresses": "{lab}/nodes/{id}/layer3_addresses",
        "operational": "{lab}/nodes/{id}?operational=true&exclude_configurations=true",
        "inteface_operational": "{lab}/nodes/{id}/interfaces?data=true&operational=true",
    }

    def __init__(
        self, lab: Lab, nid: str, label: str, node_definition: str, **kwargs
    ) -> None:
        """
        A VIRL2 node object representing a virtual machine that serves
        as a router, switch, or server.

        :param lab: The Lab instance to which this node belongs.
        :param nid: The ID of the node.
        :param label: The label of the node.
        :param node_definition: The definition of this node.
        :param kwargs: Optional parameters. See below.

        :Keyword Arguments:
            - image_definition: The definition of the image used by this node.
            - configuration: The initial configuration of this node.
            - x: The X coordinate of the node on the topology canvas.
            - y: The Y coordinate of the node on the topology canvas.
            - ram: The memory of the node in MiB (if applicable).
            - cpus: The number of CPUs in this node (if applicable).
            - cpu_limit: The CPU limit of the node (default is 100%).
            - data_volume: The size in GiB of the second HDD (if > 0).
            - boot_disk_size: The size in GiB of the boot disk
                (will expand to this size).
            - hide_links: A flag indicating whether the node's links should be hidden
                in UI visualization.
            - tags: A list of tags associated with the node.
            - resource_pool: The ID of the resource pool if the node is part
                of a resource pool.
            - pinned_compute_id: The ID of the compute this node is pinned to.
                The node will not run on any other compute.
        """
        self._lab: Lab = lab
        self._id: str = nid
        self._label: str = label
        self._node_definition: str = node_definition

        self._image_definition: str | None = kwargs.get("image_definition")
        configuration: list[dict[str, str]] | str | None = kwargs.get("configuration")
        if isinstance(configuration, str):
            configuration = [{"name": "Main", "content": configuration}]
        self._configuration: list[dict[str, str]] | None = configuration
        self._x: int = kwargs.get("x", 0)
        self._y: int = kwargs.get("y", 0)
        self._ram: int | None = kwargs.get("ram")
        self._cpus: int | None = kwargs.get("cpus")
        self._cpu_limit: int | None = kwargs.get("cpu_limit")
        self._data_volume: int | None = kwargs.get("data_volume")
        self._boot_disk_size: int | None = kwargs.get("boot_disk_size")
        self._hide_links: bool = kwargs.get("hide_links", False)
        self._tags: list[str] = kwargs.get("tags", [])
        self._parameters: dict = kwargs.get("parameters", {})
        self._pinned_compute_id: str | None = kwargs.get("pinned_compute_id")
        self._operational: dict[str, Any] = kwargs.get("operational", {})

        self._state: str | None = None
        self._session: httpx.Client = lab._session
        self._stale = False
        self._last_sync_l3_address_time = 0.0
        self._last_sync_interface_operational_time = 0.0

        self.statistics: dict[str, int | float] = {
            "cpu_usage": 0,
            "disk_read": 0,
            "disk_write": 0,
        }

    def __str__(self):
        return f"Node: {self._label}{' (STALE)' if self._stale else ''}"

    def __repr__(self):
        return (
            f"{self.__class__.__name__}("
            f"{str(self._lab)!r}, "
            f"{self._id!r}, "
            f"{self._label!r}, "
            f"{self._node_definition!r})"
        )

    def __eq__(self, other):
        if not isinstance(other, Node):
            return False
        return self._id == other._id

    def __hash__(self):
        return hash(self._id)

    def _url_for(self, endpoint, **kwargs):
        """
        Generate the URL for a given API endpoint.

        :param endpoint: The desired endpoint.
        :param **kwargs: Keyword arguments used to format the URL.
        :returns: The formatted URL.
        """
        kwargs["lab"] = self._lab._url_for("lab")
        kwargs["id"] = self.id
        return get_url_from_template(endpoint, self._URL_TEMPLATES, kwargs)

    @property
    def lab(self) -> Lab:
        """Return the lab of the node."""
        return self._lab

    @check_stale
    @locked
    def sync_l3_addresses_if_outdated(self) -> None:
        timestamp = time.time()
        if (
            self._lab.auto_sync
            and timestamp - self._last_sync_l3_address_time
            > self._lab.auto_sync_interval
        ):
            self.sync_layer3_addresses()

    @check_stale
    @locked
    def sync_interface_operational_if_outdated(self) -> None:
        timestamp = time.time()
        if (
            self._lab.auto_sync
            and timestamp - self._last_sync_interface_operational_time
            > self._lab.auto_sync_interval
        ):
            self.sync_interface_operational()

    @property
    @locked
    def state(self) -> str | None:
        """Return the state of the node."""
        self._lab.sync_states_if_outdated()
        if self._state is None:
            url = self._url_for("state")
            self._state = self._session.get(url).json()["state"]
        return self._state

    @check_stale
    @locked
    def interfaces(self) -> list[Interface]:
        """Return a list of interfaces on the node."""
        self._lab.sync_topology_if_outdated()
        return [iface for iface in self._lab.interfaces() if iface.node is self]

    @locked
    def physical_interfaces(self) -> list[Interface]:
        """Return a list of physical interfaces on the node."""
        self._lab.sync_topology_if_outdated()
        return [iface for iface in self.interfaces() if iface.physical]

    @check_stale
    @locked
    def create_interface(
        self, slot: int | None = None, wait: bool = False
    ) -> Interface:
        """
        Create an interface in the specified slot or, if no slot is given, in the
        next available slot.

        :param slot: The slot in which the interface will be created.
        :param wait: Wait for the creation to complete.
        :returns: The newly created interface.
        """
        return self._lab.create_interface(self, slot, wait=wait)

    @locked
    def next_available_interface(self, index: int = 0) -> Interface | None:
        """
        Return the next available physical interface on this node.

        Note: On XR 9000v, the first two physical interfaces are marked
        as "do not use"... Only the third physical interface can be used
        to connect to other nodes!

        :param index: An optional starting interface index (default: 0).
        :returns: An available physical interface or None if all existing
            ones are connected.
        """
        for _, iface in enumerate(self.interfaces(), index):
            if not iface.connected and iface.physical:
                return iface
        return None

    @locked
    def peer_interfaces(self) -> list[Interface]:
        """Return a list of interfaces connected to this node."""
        peer_ifaces = []
        for iface in self.interfaces():
            peer_iface = iface.peer_interface
            if peer_iface is not None and peer_iface not in peer_ifaces:
                peer_ifaces.append(peer_iface)
        return peer_ifaces

    @locked
    def peer_nodes(self) -> list[Node]:
        """Return a list of nodes connected to this node."""
        return list({iface.node for iface in self.peer_interfaces()})

    @locked
    def links(self) -> list[Link]:
        """Return a list of links connected to this node."""
        return list(
            {link for iface in self.interfaces() if (link := iface.link) is not None}
        )

    @locked
    def degree(self) -> int:
        """Return the degree of the node."""
        self._lab.sync_topology_if_outdated()
        return len(self.links())

    @property
    def id(self) -> str:
        """Return the ID of the node."""
        return self._id

    @property
    def label(self) -> str:
        """Return the label of the node."""
        self._lab.sync_topology_if_outdated()
        return self._label

    @label.setter
    @locked
    def label(self, value: str) -> None:
        """Set the label of the node to the given value."""
        self._set_node_property("label", value)
        self._label = value

    @property
    def x(self) -> int:
        """Return the X coordinate of the node."""
        self._lab.sync_topology_if_outdated()
        return self._x

    @x.setter
    @locked
    def x(self, value: int) -> None:
        """Set the X coordinate of the node to the given value."""
        self._set_node_property("x", value)
        self._x = value

    @property
    def y(self) -> int:
        """Return the Y coordinate of the node."""
        self._lab.sync_topology_if_outdated()
        return self._y

    @y.setter
    @locked
    def y(self, value: int) -> None:
        """Set the Y coordinate of the node to the given value."""
        self._set_node_property("y", value)
        self._y = value

    @property
    def ram(self) -> int:
        """Return the RAM size of the node in bytes."""
        self._lab.sync_topology_if_outdated()
        return self._ram

    @ram.setter
    @locked
    def ram(self, value: int) -> None:
        """Set the RAM size of the node to the given value in bytes."""
        self._set_node_property("ram", value)
        self._ram = value

    @property
    def cpus(self) -> int:
        """Return the number of CPUs assigned to the node."""
        self._lab.sync_topology_if_outdated()
        return self._cpus

    @cpus.setter
    @locked
    def cpus(self, value: int) -> None:
        """Set the number of CPUs assigned to the node."""
        self._set_node_property("cpus", value)
        self._cpus = value

    @property
    def cpu_limit(self) -> int:
        """Return the CPU limit of the node."""
        self._lab.sync_topology_if_outdated()
        return self._cpu_limit

    @cpu_limit.setter
    @locked
    def cpu_limit(self, value: int) -> None:
        """Set the CPU limit of the node."""
        self._set_node_property("cpu_limit", value)
        self._cpu_limit = value

    @property
    def data_volume(self) -> int:
        """Return the size (in GiB) of the second HDD."""
        self._lab.sync_topology_if_outdated()
        return self._data_volume

    @data_volume.setter
    @locked
    def data_volume(self, value: int) -> None:
        """Set the size (in GiB) of the second HDD."""
        self._set_node_property("data_volume", value)
        self._data_volume = value

    @property
    def hide_links(self) -> bool:
        """
        Return a flag indicating whether the node's links should be hidden
        in UI visualization.
        """
        self._lab.sync_topology_if_outdated()
        return self._hide_links

    @hide_links.setter
    def hide_links(self, value: bool) -> None:
        """
        Set the flag indicating whether the node's links should be hidden
        in UI visualization.
        """
        self._set_node_property("hide_links", value)
        self._hide_links = value

    @property
    def boot_disk_size(self) -> int:
        """Return the size of the boot disk in GiB."""
        self._lab.sync_topology_if_outdated()
        return self._boot_disk_size

    @boot_disk_size.setter
    @locked
    def boot_disk_size(self, value: int) -> None:
        """Set the size of the boot disk in GiB (will expand to this size)."""
        self._set_node_property("boot_disk_size", value)
        self._boot_disk_size = value

    @property
    def configuration(self) -> str | None:
        """Return the contents of the main configuration file."""
        self._lab.sync_topology_if_outdated(exclude_configurations=False)
        return self._configuration[0].get("content") if self._configuration else None

    @configuration.setter
    def configuration(self, value: str | list | dict | None) -> None:
        """Set the configuration."""
        self._set_node_property("configuration", value)
        self._set_configuration(value)

    def _set_configuration(self, value: str | list | dict | None) -> None:
        """
        Set the content of:
         - the main configuration file if passed a string,
         - one configuration file if passed a dictionary in the format of
        `{"name": "filename.txt", "content": "<file content>"}`,
         - or multiple configuration files if passed a list of above dictionaries.
        Can also use "Main" in place of the filename of the main configuration file.

        :param value: The configuration data in one of three formats.
        """
        if self._configuration is None:
            self._configuration = []
        if isinstance(value, str):
            if self._configuration:
                self._configuration[0]["content"] = value
            else:
                self._configuration.append({"name": "Main", "content": value})
            return
        if not value:
            self._configuration = []
            return
        new_configs = value if isinstance(value, list) else [value]
        current_configs = {
            config["name"]: idx for idx, config in enumerate(self._configuration)
        }
        for config in new_configs:
            if config["name"] in current_configs:
                self._configuration[current_configs[config["name"]]] = config
            else:
                self._configuration.append(config)

    @property
    def configuration_files(self) -> list[dict[str, str]] | None:
        """
        Return all configuration files, in a list in the following format:
        `[{"name": "filename.txt", "content": "<file content>"}]`
        """
        self._lab.sync_topology_if_outdated(exclude_configurations=False)
        return deepcopy(self._configuration)

    @property
    def config(self) -> str | None:
        """
        DEPRECATED: Use `.configuration` instead.
        (Reason: consistency with API)

        Return the initial configuration of this node.
        """
        warnings.warn(
            "'Node.config' is deprecated. Use '.configuration' instead.",
        )
        return self.configuration

    @config.setter
    @locked
    def config(self, value: str) -> None:
        """
        DEPRECATED: Use `.configuration` instead.
        (Reason: consistency with API)

        Set the initial configuration of this node.
        """
        warnings.warn(
            "'Node.config' is deprecated. Use '.configuration' instead.",
        )
        self.configuration = value

    @property
    def parameters(self) -> dict:
        """Return node parameters."""
        self._lab.sync_topology_if_outdated()
        return self._parameters

    def update_parameters(self, new_params: dict) -> None:
        """
        Update node parameters.
        If parameter doesn't exist it will be created. Existing nodes will be updated.
        To delete parameter set its value to None.
        """
        self._session.patch(self._url_for("node"), json={"parameters": new_params})
        self._parameters.update(new_params)
        for key, value in new_params.items():
            if value is None:
                self._parameters.pop(key, None)

    @property
    def image_definition(self) -> str | None:
        """Return the definition of the image used by this node."""
        self._lab.sync_topology_if_outdated()
        return self._image_definition

    @image_definition.setter
    @locked
    def image_definition(self, value: str) -> None:
        """Set the definition of the image used by this node."""
        self._set_node_property("image_definition", value)
        self._image_definition = value

    @property
    def node_definition(self) -> str:
        """Return the definition of this node."""
        self._lab.sync_topology_if_outdated()
        return self._node_definition

    @property
    def pinned_compute_id(self) -> str | None:
        """Return the ID of the compute this node is pinned to."""
        return self._pinned_compute_id

    @pinned_compute_id.setter
    def pinned_compute_id(self, value) -> None:
        """Set the ID of the compute this node should be pinned to."""
        self._set_node_property("pinned_compute_id", value)
        self._pinned_compute_id = value

    @property
    def smart_annotations(self) -> dict[str, SmartAnnotation]:
        """Return the tags on this node and their corresponding smart annotations."""
        self._lab.sync_topology_if_outdated()
        return {tag: self._lab.get_smart_annotation_by_tag(tag) for tag in self._tags}

    @property
    def compute_id(self):
        """Return the ID of the compute this node is assigned to."""
        self._lab.sync_operational_if_outdated()
        return self._operational.get("compute_id")

    @property
    def resource_pool(self) -> str:
        """Return the ID of the resource pool if the node is part of a resource pool."""
        self._lab.sync_operational_if_outdated()
        return self._operational.get("resource_pool")

    @property
    def operational(self) -> dict[str, Any]:
        """Return the full operational data as a dictionary."""
        self._lab.sync_operational_if_outdated()
        return self._operational.copy()

    @property
    def cpu_usage(self) -> int | float:
        """Return the CPU usage of this node."""
        self._lab.sync_statistics_if_outdated()
        return min(self.statistics["cpu_usage"], 100)

    @property
    def disk_read(self) -> int:
        """Return the amount of disk read by this node."""
        self._lab.sync_statistics_if_outdated()
        return round(self.statistics["disk_read"] / 1048576)

    @property
    def disk_write(self) -> int:
        """Return the amount of disk write by this node."""
        self._lab.sync_statistics_if_outdated()
        return round(self.statistics["disk_write"] / 1048576)

    @locked
    def get_interface_by_label(self, label: str) -> Interface:
        """
        Get the interface of the node with the specified label.

        :param label: The label of the interface.
        :returns: The interface with the specified label.
        :raises InterfaceNotFound: If no interface with the specified label is found.
        """
        for iface in self.interfaces():
            if iface.label == label:
                return iface
        raise InterfaceNotFound(label)

    @locked
    def get_interface_by_slot(self, slot: int) -> Interface:
        """
        Get the interface of the node with the specified slot.

        :param slot: The slot number of the interface.
        :returns: The interface with the specified slot.
        :raises InterfaceNotFound: If no interface with the specified slot is found.
        """
        for iface in self.interfaces():
            if iface.slot == slot:
                return iface
        raise InterfaceNotFound(slot)

    def get_links_to(self, other_node: Node) -> list[Link]:
        """
        Return all links between this node and another.

        :param other_node: The other node.
        :returns: A list of links between this node and the other node.
        """
        links = []
        for link in self.links():
            if other_node in link.nodes:
                links.append(link)
        return links

    def get_link_to(self, other_node: Node) -> Link | None:
        """
        Return one link between this node and another.

        :param other_node: The other node.
        :returns: A link between this node and the other node, if one exists.
        """
        for link in self.links():
            if other_node in link.nodes:
                return link
        return None

    @check_stale
    def wait_until_converged(
        self, max_iterations: int | None = None, wait_time: int | None = None
    ) -> None:
        """
        Wait until the node has converged.

        :param max_iterations: The maximum number of iterations to wait for convergence.
        :param wait_time: The time to wait between iterations.
        :raises RuntimeError: If the node does not converge within the specified number
            of iterations.
        """
        _LOGGER.info(f"Waiting for node {self.id} to converge.")
        max_iter = (
            self._lab.wait_max_iterations if max_iterations is None else max_iterations
        )
        wait_time = self._lab.wait_time if wait_time is None else wait_time
        for index in range(max_iter):
            converged = self.has_converged()
            if converged:
                _LOGGER.info(f"Node {self.id} has converged.")
                return

            if index % 10 == 0:
                _LOGGER.info(
                    f"Node has not converged, attempt {index}/{max_iter}, waiting..."
                )
            time.sleep(wait_time)

        msg = f"Node {self.id} has not converged, maximum tries {max_iter} exceeded."
        _LOGGER.error(msg)
        # after maximum retries are exceeded and node has not converged
        # error must be raised - it makes no sense to just log info
        # and let client fail with something else if wait is explicitly
        # specified
        raise RuntimeError(msg)

    @check_stale
    def has_converged(self) -> bool:
        """
        Check if the node has converged.

        :returns: True if the node has converged, False otherwise.
        """
        url = self._url_for("check_if_converged")
        return self._session.get(url).json()

    @check_stale
    def start(self, wait=False) -> None:
        """
        Start the node.

        :param wait: Whether to wait until the node has converged.
        """
        url = self._url_for("start")
        self._session.put(url)
        if self._lab.need_to_wait(wait):
            self.wait_until_converged()

    @check_stale
    def stop(self, wait=False) -> None:
        """
        Stop the node.

        :param wait: Whether to wait until the node has converged.
        """
        url = self._url_for("stop")
        self._session.put(url)
        if self._lab.need_to_wait(wait):
            self.wait_until_converged()

    @check_stale
    def wipe(self, wait=False) -> None:
        """
        Wipe the node's disks.

        :param wait: Whether to wait until the node has converged.
        """
        url = self._url_for("wipe_disks")
        self._session.put(url)
        if self._lab.need_to_wait(wait):
            self.wait_until_converged()

    @check_stale
    def clone_image(self) -> dict:
        """
        Clone the node's disks into a new Image definition.
        """
        url = self._url_for("clone_image")
        return self._session.put(url).json()

    @check_stale
    def extract_configuration(self) -> None:
        """Update the configuration from the running node."""
        url = self._url_for("extract_configuration")
        self._session.put(url)

    @check_stale
    def console_logs(self, console_id: int, lines: int | None = None) -> dict:
        """
        Get the console logs of the node.

        :param console_id: The ID of the console.
        :param lines: Limit the number of lines to retrieve.
        :returns: A dictionary containing the console logs.
        """
        if lines:
            url = self._url_for("console_log_lines", console_id=console_id, lines=lines)
        else:
            url = self._url_for("console_log", console_id=console_id)
        return self._session.get(url).json()

    @check_stale
    def console_key(self) -> str:
        """
        Get the console key of the node.

        :returns: The console key.
        """
        url = self._url_for("console_key")
        return self._session.get(url).json()

    @check_stale
    def vnc_key(self) -> str:
        """
        Get the VNC key of the node.

        :returns: The VNC key.
        """
        url = self._url_for("vnc_key")
        return self._session.get(url).json()

    def remove(self) -> None:
        """Remove the node from the system."""
        self._lab.remove_node(self)

    @check_stale
    def _remove_on_server(self) -> None:
        """Helper function to remove the node from the server."""
        _LOGGER.info(f"Removing node {self}")
        url = self._url_for("node")
        self._session.delete(url)

    def remove_on_server(self) -> None:
        """
        DEPRECATED: Use `.remove()` instead.
        (Reason: was never meant to be public, removing only on server is not useful)

        Remove the node on the server.
        """
        warnings.warn(
            "'Node.remove_on_server()' is deprecated. Use '.remove()' instead.",
        )
        # To not change behavior of scripts, this will still remove on server only.
        self._remove_on_server()

    @check_stale
    def tags(self) -> list[str]:
        """
        Get the tags set on this node.

        :returns: A list of tags.
        """
        self._lab.sync_topology_if_outdated()
        return self._tags

    @locked
    def add_tag(self, tag: str) -> None:
        """
        Add a tag to this node.

        :param tag: The tag to add.
        """
        current = self.tags()
        if tag not in current:
            current.append(tag)
            self._set_node_property("tags", current)
        try:
            self._lab.get_smart_annotation_by_tag(tag)
        except SmartAnnotationNotFound:
            # Smart annotations will be automatically created serverside for the new
            # tags, so we force a sync to retrieve them
            self._lab._sync_topology(exclude_configurations=True)

    @locked
    def remove_tag(self, tag: str) -> None:
        """
        Remove a tag from this node.

        :param tag: The tag to remove.
        """
        self._remove_tag_on_server(tag)

        for node in self._lab._nodes.values():
            if tag in node._tags:
                # Tag still exists, smart annotation was not removed
                return

        # Smart annotations for tags removed from all nodes will be automatically
        # removed serverside, so we remove them locally as well
        try:
            annotation = self._lab.get_smart_annotation_by_tag(tag)
        except SmartAnnotationNotFound:
            # get_smart_annotation_by_tag probably happened to sync and removed the
            # annotation already
            return
        self._lab._remove_smart_annotation_local(annotation)

    def _remove_tag_on_server(self, tag) -> None:
        """Helper function to remove the tag from the node on the server."""
        current = self.tags()
        current.remove(tag)
        self._set_node_property("tags", current)

    def run_pyats_command(self, command: str, **pyats_params: Any) -> str:
        """
        Run a pyATS command in exec mode on the node.

        :param command: The command to run (e.g. "show version").
        :param pyats_params: Custom command dialog parameters for PyATS
        :returns: The output from the device.
        """
        label = self.label
        return self._lab.pyats.run_command(label, command, **pyats_params)

    def run_pyats_config_command(self, command: str, **pyats_params: Any) -> str:
        """
        Run a pyATS command in config mode on the node.

        :param command: The command to run (e.g. "interface gi0").
        :param pyats_params: Custom command dialog parameters for PyATS
        :returns: The output from the device.
        """
        label = self.label
        return self._lab.pyats.run_config_command(label, command, **pyats_params)

    @check_stale
    @locked
    def sync_layer3_addresses(self) -> None:
        """
        Acquire all layer 3 addresses from the controller.

        For this to work, the device has to be attached to the external network
        in bridge mode and must run DHCP to acquire an IP address.
        """
        url = self._url_for("layer3_addresses")
        result = self._session.get(url).json()
        interfaces = result.get("interfaces") or {}
        self.map_l3_addresses_to_interfaces(interfaces)

    @check_stale
    @locked
    def map_l3_addresses_to_interfaces(
        self, mapping: dict[str, dict[str, str]]
    ) -> None:
        """
        Map layer 3 addresses to interfaces.

        :param mapping: A dictionary mapping MAC addresses to interface information.
        """
        for mac_address, entry in mapping.items():
            if not (label := entry.get("label")):
                continue
            try:
                iface = self.get_interface_by_label(label)
            except InterfaceNotFound:
                continue
            ipv4 = entry.get("ip4")
            ipv6 = entry.get("ip6")
            iface._ip_snooped_info = {
                "mac_address": mac_address,
                "ipv4": ipv4,
                "ipv6": ipv6,
            }
        self._last_sync_l3_address_time = time.time()

    @check_stale
    @locked
    def sync_operational(self, response: dict[str, Any] | None = None) -> None:
        """
        Synchronize the operational state of the node.

        :param response: If the operational data was fetched from the server elsewhere,
            it can be passed here to save an API call. Will be fetched automatically
            otherwise.
        """
        if response is None:
            url = self._url_for("operational")
            response = self._session.get(url).json()
<<<<<<< HEAD
        self._operational = response.get("operational", {})
=======
        if response is None:
            return {}
        self._pinned_compute_id = response.get("pinned_compute_id")
        operational = response.get("operational") or {}
        self._compute_id = operational.get("compute_id")
        self._resource_pool = operational.get("resource_pool")
        return operational
>>>>>>> 652aa8f0

    @check_stale
    @locked
    def sync_interface_operational(self) -> None:
        """Synchronize the operational state of the node's interfaces."""
        url = self._url_for("inteface_operational")
        response = self._session.get(url).json()
        self._lab.sync_topology_if_outdated()
        for interface_data in response:
            interface = self._lab._interfaces[interface_data["id"]]
<<<<<<< HEAD
            interface.operational = interface_data.get("operational", {})
=======
            operational = interface_data.get("operational") or {}
            interface._deployed_mac_address = operational.get("mac_address")
>>>>>>> 652aa8f0
        self._last_sync_interface_operational_time = time.time()

    def update(
        self,
        node_data: dict[str, Any],
        exclude_configurations: bool,
        push_to_server=None,
    ) -> None:
        """
        Update the node with the provided data.

        :param node_data: The data to update the node with.
        :param exclude_configurations: Whether to exclude configuration updates.
        :param push_to_server: DEPRECATED: Was only used by internal methods
            and should otherwise always be True.
        """
        _deprecated_argument(self.update, push_to_server, "push_to_server")
        self._update(node_data, exclude_configurations, push_to_server=True)

    @check_stale
    @locked
    def _update(
        self,
        node_data: dict[str, Any],
        exclude_configurations: bool,
        push_to_server: bool = True,
    ) -> None:
        """
        Update the node with the provided data.

        :param node_data: The data to update the node with.
        :param exclude_configurations: Whether to exclude configuration updates.
        :param push_to_server: Whether to push the changes to the server.
        """
        if push_to_server:
            self._set_node_properties(node_data)
        if "data" in node_data:
            node_data = node_data["data"]

        for key, value in node_data.items():
            if key == "configuration":
                if not exclude_configurations:
                    self._set_configuration(value)
                continue
            if key == "operational":
                self.sync_operational(node_data)
                continue
            setattr(self, f"_{key}", value)

    def is_active(self) -> bool:
        """
        Check if the node is in an active state.

        :returns: True if the node is in an active state, False otherwise.
        """
        active_states = {"STARTED", "QUEUED", "BOOTED"}
        return self.state in active_states

    def is_booted(self) -> bool:
        """
        Check if the node is booted.

        :returns: True if the node is booted, False otherwise.
        """
        return self.state == "BOOTED"

    def _set_node_property(self, key: str, val: Any) -> None:
        """
        Set a property of the node.

        :param key: The key of the property to set.
        :param val: The value to set.
        """
        _LOGGER.debug(f"Setting node property {self} {key}: {val}")
        self._set_node_properties({key: val})

    @check_stale
    def _set_node_properties(self, node_data: dict[str, Any]) -> None:
        """
        Set multiple properties of the node.

        :param node_data: A dictionary containing the properties to set.
        """
        url = self._url_for("node")
        self._session.patch(url, json=node_data)<|MERGE_RESOLUTION|>--- conflicted
+++ resolved
@@ -910,17 +910,7 @@
         if response is None:
             url = self._url_for("operational")
             response = self._session.get(url).json()
-<<<<<<< HEAD
-        self._operational = response.get("operational", {})
-=======
-        if response is None:
-            return {}
-        self._pinned_compute_id = response.get("pinned_compute_id")
-        operational = response.get("operational") or {}
-        self._compute_id = operational.get("compute_id")
-        self._resource_pool = operational.get("resource_pool")
-        return operational
->>>>>>> 652aa8f0
+        self._operational = response.get("operational") or {}
 
     @check_stale
     @locked
@@ -931,12 +921,7 @@
         self._lab.sync_topology_if_outdated()
         for interface_data in response:
             interface = self._lab._interfaces[interface_data["id"]]
-<<<<<<< HEAD
-            interface.operational = interface_data.get("operational", {})
-=======
-            operational = interface_data.get("operational") or {}
-            interface._deployed_mac_address = operational.get("mac_address")
->>>>>>> 652aa8f0
+            interface._operational = interface_data.get("operational") or {}
         self._last_sync_interface_operational_time = time.time()
 
     def update(
